{
  "name": "webpack-import-map-plugin",
  "version": "1.0.0-alpha0",
  "description": "A webpack plugin to help generate import maps for outputted entry files, based on webpack-manifest-plugin",
  "main": "index.js",
  "scripts": {
    "pretest": "npm run lint",
    "test": "jest",
    "lint": "eslint . --fix",
    "preversion": "npm run test"
  },
  "engines": {
    "node": ">=10.13.0"
  },
  "dependencies": {
    "fs-extra": "^9.0.0",
    "lodash": "^4.17.20",
<<<<<<< HEAD
    "object.entries": "^1.1.3",
    "tapable": "^2.1.1"
=======
    "object.entries": "^1.1.2",
    "tapable": "^2.2.0"
>>>>>>> 1a0c311d
  },
  "peerDependencies": {
    "webpack": "2 || 3 || 4"
  },
  "pre-commit": [
    "lint"
  ],
  "repository": {
    "type": "git",
    "url": "git+https://github.com/zleight1/webpack-import-map-plugin.git"
  },
  "keywords": [
    "webpack",
    "import-map",
    "import-map-deployer",
    "webpack-import-map-plugin",
    "importmap",
    "import-maps",
    "importmaps",
    "plugin",
    "single-spa",
    "singlespa"
  ],
  "author": "Zachary Charles Leighton <zleight1@gmail.com>",
  "license": "MIT",
  "bugs": {
    "url": "https://github.com/zleight1/webpack-import-map-plugin/issues"
  },
  "homepage": "https://github.com/zleight1/webpack-import-map-plugin#readme",
  "devDependencies": {
    "eslint": "7.17.0",
    "eslint-config-standard": "16.0.2",
    "eslint-plugin-import": "2.22.1",
    "eslint-plugin-jest": "24.1.3",
    "eslint-plugin-node": "11.1.0",
    "eslint-plugin-promise": "4.2.1",
    "eslint-plugin-standard": "4.1.0",
    "extract-text-webpack-plugin": "3.0.2",
    "file-loader": "6.1.1",
    "jest": "26.6.3",
    "jest-junit": "12.0.0",
    "memory-fs": "0.5.0",
    "pre-commit": "1.2.2",
    "webpack": "4.46.0"
  }
}<|MERGE_RESOLUTION|>--- conflicted
+++ resolved
@@ -15,13 +15,8 @@
   "dependencies": {
     "fs-extra": "^9.0.0",
     "lodash": "^4.17.20",
-<<<<<<< HEAD
     "object.entries": "^1.1.3",
-    "tapable": "^2.1.1"
-=======
-    "object.entries": "^1.1.2",
     "tapable": "^2.2.0"
->>>>>>> 1a0c311d
   },
   "peerDependencies": {
     "webpack": "2 || 3 || 4"
